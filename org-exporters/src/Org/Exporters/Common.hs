{-# LANGUAGE AllowAmbiguousTypes #-}
{-# LANGUAGE RecordWildCards #-}
{-# LANGUAGE TypeApplications #-}
{-# LANGUAGE TypeFamilies #-}
{-# LANGUAGE UndecidableSuperClasses #-}
{-# OPTIONS_GHC -Wno-unrecognised-pragmas #-}

{-# HLINT ignore "Avoid lambda" #-}

module Org.Exporters.Common
  ( module Org.Exporters.Common,
    module Ondim,
  )
where

import Data.Map.Syntax
import Data.Text qualified as T
import Data.Time (Day, TimeOfDay (..), defaultTimeLocale, formatTime, fromGregorian)
import Ondim hiding (Expansion, Filter, Ondim, OndimMS)
import Ondim qualified
import Ondim.Extra
import Org.Data.Entities qualified as Data
import Org.Exporters.Processing.OrgData
import Org.Exporters.Processing.SpecialStrings (doSpecialStrings)
import Org.Types
import Paths_org_exporters (getDataDir)
import Relude.Extra (insert, lookup, toPairs)
import System.FilePath (isRelative, takeExtension, (-<.>), (</>))

type ExporterMonad m = StateT ExporterState m

type Ondim tag m a = Ondim.Ondim tag (ExporterMonad m) a

type OndimMS tag m = Ondim.OndimMS tag (ExporterMonad m)

type Expansion tag m a = Ondim.Expansion tag (ExporterMonad m) a

type Filter tag m a = Ondim.Filter tag (ExporterMonad m) a

data ExporterState = ExporterState
  { footnoteCounter :: (Int, Map Text Int),
    linenumCounter :: Int,
    orgData :: OrgData
  }

data ExportBackend tag m obj elm = ExportBackend
  { nullObj :: obj,
    plain :: Text -> [obj],
    softbreak :: [obj],
    exportSnippet :: Text -> Text -> [obj],
    nullEl :: elm,
    srcPretty :: AffKeywords -> Text -> Text -> Ondim tag m (Maybe [[obj]]),
    affiliatedEnv :: AffKeywords -> Ondim tag m [elm] -> Ondim tag m [elm],
    rawBlock :: Text -> Text -> [elm],
    mergeLists :: Filter tag m elm,
    hN :: Int -> Expansion tag m elm,
    plainObjsToEls :: [obj] -> [elm],
    stringify :: obj -> Text
  }

templateDir :: IO FilePath
templateDir = (</> "templates") <$> getDataDir

initialExporterState :: ExporterState
initialExporterState =
  ExporterState
    { footnoteCounter = (1, mempty),
      linenumCounter = 1,
      orgData = initialOrgData
    }

getSetting :: Monad m => (ExporterSettings -> b) -> Ondim tag m b
getSetting f = f <$> gets (exporterSettings . orgData)

getFootnoteRef :: Monad m => Text -> Ondim tag m (Maybe (Text, [OrgElement]))
getFootnoteRef label =
  gets (lookup label . footnotes . orgData) >>= \case
    Just els -> do
      (i, m) <- gets footnoteCounter
      case lookup label m of
        Just num ->
          pure $ Just (show num, els)
        Nothing -> do
          modify \s -> s {footnoteCounter = (i + 1, insert label i m)}
          pure $ Just (show i, els)
    Nothing -> pure Nothing

justOrIgnore :: (OndimTag tag, Monad m) => Maybe a -> (a -> Expansion tag m b) -> Expansion tag m b
justOrIgnore = flip (maybe ignore)

tags :: forall m tag t. (HasAttrChild tag t, Monad m) => Tag -> Expansion tag m t
tags tag x = children x `bindingText` ("tag" ## pure tag)

bindAffKwExpansions ::
  BackendC tag m obj elm =>
  Ondim tag m [elm] ->
  (ExportBackend tag m obj elm, AffKeywords) ->
  Ondim tag m [elm]
bindAffKwExpansions x (bk, kws) =
  affiliatedEnv bk kws x
    `binding` do
      prefixed "akw:" $ forM_ parsedKws \(name, t) -> name ## const $ expandOrgObjects bk t
    `bindingText` do
      prefixed "akw:" $ forM_ textKws \(name, t) -> name ## pure t
  where
    parsedKws =
      mapMaybe
        (\case (n, ParsedKeyword _ t) -> Just (n, t); _ -> Nothing) -- TODO: first slot
        (toPairs kws)
    textKws =
      mapMaybe
        (\case (n, ValueKeyword t) -> Just (n, t); _ -> Nothing)
        (toPairs kws)

-- | Text expansion for link target.
linkTarget :: (OndimTag t, Monad m) => LinkTarget -> MapSyntax Text (Ondim t m Text)
linkTarget tgt = prefixed "link:" do
  "target" ## pure case tgt of
    URILink "file" (changeExtension -> file)
      | isRelative file -> toText file
      | otherwise -> "file:///" <> T.dropWhile (== '/') (toText file)
    URILink scheme uri -> scheme <> ":" <> uri
    InternalLink anchor -> "#" <> anchor
    UnresolvedLink tgt' -> tgt'
  case tgt of
    URILink scheme uri -> do
      "scheme" ## pure scheme
      "path" ## pure uri
      "extension" ## pure uri
    InternalLink {} -> "scheme" ## pure "internal"
    _ -> pure ()
  where
    changeExtension (toString -> file) =
      if takeExtension file == ".org"
        then file -<.> ".html"
        else file

type BackendC tag m obj elm =
  ( HasAttrChild tag obj,
    HasAttrChild tag elm,
    Monad m
  )

<<<<<<< HEAD
=======
data ExportBackend tag obj elm = ExportBackend
  { nullObj :: obj,
    plain :: Text -> [obj],
    softbreak :: [obj],
    exportSnippet :: Text -> Text -> [obj],
    nullEl :: elm,
    srcPretty :: Affiliated -> Text -> Text -> OndimMonad tag (Maybe [[obj]]),
    rawBlock :: Text -> Text -> [elm],
    mergeLists :: Filter tag (elm),
    hN :: Int -> Expansion tag (elm),
    plainObjsToEls :: [obj] -> [elm],
    stringify :: obj -> Text,
    srcExpansionType :: Text,
    srcExpansion :: Text -> Ondim tag [elm]
  }

>>>>>>> 6956b0cf
expandOrgObjects ::
  BackendC tag m obj elm =>
  ExportBackend tag m obj elm ->
  [OrgObject] ->
  Ondim tag m [obj]
expandOrgObjects = foldMapM . expandOrgObject

expandOrgObject ::
  forall tag m obj elm.
  BackendC tag m obj elm =>
  ExportBackend tag m obj elm ->
  OrgObject ->
  Ondim tag m [obj]
expandOrgObject bk@(ExportBackend {..}) obj =
  withText debugExps $
    case obj of
      (Plain txt) -> do
        specialStrings <- getSetting orgExportWithSpecialStrings
        pure $
          plain (if specialStrings then doSpecialStrings txt else txt)
      SoftBreak ->
        pure softbreak
      LineBreak ->
        call "org:object:linebreak"
      (Code txt) ->
        call "org:object:code"
          `bindingText` do "content" ## pure txt
      (Entity name) -> do
        withEntities <- getSetting orgExportWithEntities
        case lookup name Data.defaultEntitiesMap of
          Just (Data.Entity _ latex mathP html ascii latin utf8)
            | withEntities ->
                call "org:object:entity"
                  `binding` do
                    "entity:if-math" ## ifElse @obj mathP
                  `bindingText` do
                    "entity:latex" ## pure latex
                    "entity:ascii" ## pure ascii
                    "entity:html" ## pure html
                    "entity:latin" ## pure latin
                    "entity:utf8" ## pure utf8
          _ -> pure $ plain ("\\" <> name)
      (LaTeXFragment ftype txt) ->
        call "org:object:latex-fragment"
          `bindingText` do
            "content" ## pure txt
          `binding` do
            switchCases @obj $
              case ftype of
                InlMathFragment -> "inline"
                DispMathFragment -> "display"
                RawFragment -> "raw"
      (ExportSnippet backend code) ->
        pure $ exportSnippet backend code
      (Src lang _params txt) ->
        call "org:object:src"
          `bindingText` do
            "language" ## pure lang
            "content" ## pure txt
      (Target anchor name) ->
        call "org:object:target"
          `bindingText` do
            "anchor" ## pure anchor
      (Italic objs) ->
        call "org:object:italic"
          `binding` do
            "content" ## expObjs objs
      (Underline objs) ->
        call "org:object:underline"
          `binding` do
            "content" ## expObjs objs
      (Bold objs) ->
        call "org:object:bold"
          `binding` do
            "content" ## expObjs objs
      (Strikethrough objs) ->
        call "org:object:strikethrough"
          `binding` do
            "content" ## expObjs objs
      (Superscript objs) ->
        call "org:object:superscript"
          `binding` do
            "content" ## expObjs objs
      (Subscript objs) ->
        call "org:object:subscript"
          `binding` do
            "content" ## expObjs objs
      (Quoted qtype objs) ->
        call "org:object:quoted"
          `binding` do
            "content" ## expObjs objs
            switchCases
              case qtype of
                SingleQuote -> "single"
                DoubleQuote -> "double"
      (Verbatim txt) ->
        call "org:object:verbatim"
          `bindingText` do
            "content" ## pure txt
      (Link tgt objs) ->
        call "org:object:link"
          `bindingText` do
            linkTarget tgt
          `binding` do
            "content" ## expObjs objs
      (Image tgt) ->
        call "org:object:image"
          `bindingText` linkTarget tgt
      (Timestamp ts) ->
        timestamp bk ts
      (FootnoteRef (FootnoteRefLabel name)) -> do
        ref <- getFootnoteRef name
        call "org:object:footnote-ref"
          `binding` do
            whenJust ref \ ~(_, els) ->
              "footnote-ref:content" ## const $ expandOrgElements bk els
          `bindingText` do
            "footnote-ref:key" ## pure name
            whenJust ref \ ~(num, _) ->
              "footnote-ref:number" ## pure num
      (FootnoteRef _) -> pure []
      (Cite _) ->
        pure $ plain "(unresolved citation)" -- TODO
      (StatisticCookie c) ->
        call "org:object:statistic-cookie"
          & \x -> case c of
            Left (show -> n, show -> d) ->
              x
                `binding` switchCases @obj "fraction"
                `bindingText` do
                  "statistic-cookie:numerator" ## pure n
                  "statistic-cookie:denominator" ## pure d
                  "statistic-cookie:value" ## pure $ n <> "/" <> d
            Right (show -> p) ->
              x
                `binding` switchCases @obj "percentage"
                `bindingText` do
                  "statistic-cookie:percentage" ## pure p
                  "statistic-cookie:value" ## pure $ p <> "%"
      InlBabelCall {} ->
        error "TODO"
      Macro {} ->
        error "TODO"
  where
    debugExps =
      fromList
        [ ("debug:ast", pure (show obj))
        ]
    expObjs :: [OrgObject] -> Expansion tag m obj
    expObjs o = const $ expandOrgObjects bk o
    call x = callExpansion x (pure nullObj)

expandOrgElements ::
  BackendC tag m obj elm =>
  ExportBackend tag m obj elm ->
  [OrgElement] ->
  Ondim tag m [elm]
expandOrgElements = foldMapM . expandOrgElement

expandOrgElement ::
  forall tag m obj elm.
  BackendC tag m obj elm =>
  ExportBackend tag m obj elm ->
  OrgElement ->
  Ondim tag m [elm]
expandOrgElement bk@(ExportBackend {..}) el =
  withText debugExps $
    case el of
      (Paragraph aff [Image tgt]) ->
        call "org:element:figure"
          `bindingAff` aff
          `bindingText` linkTarget tgt
      (Paragraph aff c) ->
        call "org:element:paragraph"
          `bindingAff` aff
          `binding` ("content" ## const $ expandOrgObjects bk c)
      (GreaterBlock aff Quote c) ->
        call "org:element:quote-block"
          `bindingAff` aff
          `binding` do
            "content" ## expEls c
      (GreaterBlock aff Center c) ->
        call "org:element:center-block"
          `bindingAff` aff
          `binding` do
            "content" ## expEls c
      (GreaterBlock aff (Special cls) c) ->
        call "org:element:special-block"
          `bindingAff` aff
          `bindingText` do "special-name" ## pure cls
          `binding` do
            "content" ## expEls c
      (PlainList aff k i) ->
        plainList bk k i
          `bindingAff` aff
      (DynamicBlock _ _ els) ->
        expandOrgElements bk els
      (Drawer _ els) ->
        expandOrgElements bk els
      (ExportBlock lang code) ->
        pure $ rawBlock lang code
      (ExampleBlock aff switches c) ->
        srcOrExample bk "org:element:example-block" aff "" c
          `bindingAff` aff
          `bindingText` do
            "content" ## pure $ T.intercalate "\n" (srcLineContent <$> c)
<<<<<<< HEAD
      (SrcBlock aff lang switches _ c) ->
        srcOrExample bk "org:element:src-block" aff lang c
=======
      (SrcBlock _ lang _ k c)
        | lang == srcExpansionType,
          Just "t" == L.lookup "expand" k ->
            srcExpansion $
              T.intercalate "\n" (srcLineContent <$> c)
      (SrcBlock aff lang i _ c) ->
        srcOrExample bk "org:element:src-block" aff lang i c
>>>>>>> 6956b0cf
          `bindingAff` aff
          `bindingText` do
            "language" ## pure lang
            "content" ## pure $ T.intercalate "\n" (srcLineContent <$> c)
      (LaTeXEnvironment aff _ text) ->
        call "org:element:latex-environment"
          `bindingAff` aff
          `bindingText` do "content" ## pure text
      (Table aff rs) ->
        table bk rs
          `bindingAff` aff
      HorizontalRule ->
        call "org:element:horizontal-rule"
      Keyword k v ->
        call "org:element:keyword"
          `bindingText` do
            "keyword:key" ## pure k
            "keyword:value" ## pure v
      FootnoteDef {} -> pure []
      VerseBlock {} -> error "TODO"
      Clock {} -> error "TODO"
  where
    debugExps =
      fromList
        [ ("debug:ast", pure (show el))
        ]
    bindingAff x aff = x `bindAffKwExpansions` (bk, aff)
    expEls :: [OrgElement] -> Expansion tag m elm
    expEls o = const $ expandOrgElements bk o
    call x = callExpansion x (pure nullEl)

expandOrgSections ::
  forall tag m obj elm.
  BackendC tag m obj elm =>
  ExportBackend tag m obj elm ->
  [OrgSection] ->
  Ondim tag m [elm]
expandOrgSections _ [] = pure []
expandOrgSections bk@(ExportBackend {..}) sections@(fstSection : _) = do
  let level = sectionLevel fstSection
  hlevels <- getSetting orgExportHeadlineLevels
  shift <- getSetting headlineLevelShift
  callExpansion "org:sections" (pure nullEl)
    `binding` do
      if level + shift > hlevels
        then switchCases @elm "over-level"
        else switchCases @elm "normal"
      "sections" ## \x ->
        mergeLists $
          join <$> forM sections \section@(OrgSection {..}) ->
            children x
              `binding` prefixed "section:" do
                "headline"
                  ## const
                  $ toList <$> expandOrgObjects bk sectionTitle
                "tags" ## \inner ->
                  join <$> forM sectionTags (`tags` inner)
              `binding` prefixed "section:" do
                "children" ## const $ toList <$> expandOrgElements bk sectionChildren
                "subsections" ## const $
                  withoutText "priority" $
                    withoutText "todo-state" $
                      withoutText "todo-name" $
                        expandOrgSections bk sectionSubsections
                "h-n" ## hN (sectionLevel + shift)
              `bindingText` prefixed "section:" do
                for_ sectionTodo todo
                for_ sectionPriority priority
                for_ (toPairs sectionProperties) \(k, v) ->
                  "prop:" <> k ## pure v
                "anchor" ## pure $ sectionAnchor
                -- Debug
                "debug:ast" ## pure (show section)
  where
    todo (TodoKeyword st nm) = do
      "todo-state" ## pure (todost st)
      "todo-name" ## pure nm
    todost Done = "done"
    todost Todo = "todo"
    priority p =
      "priority" ## pure case p of
        (LetterPriority c) -> T.singleton c
        (NumericPriority n) -> show n

liftDocument ::
  forall tag m obj elm doc.
  OndimNode tag doc =>
  BackendC tag m obj elm =>
  ExportBackend tag m obj elm ->
  OrgDocument ->
  doc ->
  Ondim tag m doc
liftDocument bk doc node =
  bindDocument bk "doc:" doc (liftSubstructures node)

bindDocument ::
  forall tag m obj elm doc.
  BackendC tag m obj elm =>
  ExportBackend tag m obj elm ->
  -- | Prefix for expansion names
  Text ->
  OrgDocument ->
  Ondim tag m doc ->
  Ondim tag m doc
bindDocument bk pfx (OrgDocument {..}) node = do
  datum <- gets orgData
  node
    `bindingText` prefixed pfx do
      forM_ (toPairs (keywords datum)) \(name, t) -> "kw:" <> name ## pure t
      forM_ (toPairs documentProperties) \(k, v) -> "prop:" <> k ## pure v
    `binding` prefixed pfx do
      "children" ## const $ expandOrgElements bk documentChildren
      "sections" ## const $ expandOrgSections bk documentSections
      "footnotes" ## \node' -> do
        fns <-
          gets (toPairs . snd . footnoteCounter)
            <&> mapMaybe \(ref, num) ->
              (,num) <$> lookup ref (footnotes datum)
        if not (null fns)
          then
            children node'
              `binding` do
                "footnote-defs" ## \inner ->
                  join <$> forM fns \(els, num) ->
                    children @elm inner
                      `bindingText` do
                        "footnote-def:number" ## pure (show num)
                      `binding` do
                        "footnote-def:content" ## const $ expandOrgElements bk els
          else pure []

table ::
  forall tag m obj elm.
  BackendC tag m obj elm =>
  ExportBackend tag m obj elm ->
  [TableRow] ->
  Ondim tag m [elm]
table bk@(ExportBackend {..}) rows =
  callExpansion "org:element:table" (pure nullEl)
    `binding` do
      "table:head" ## \inner ->
        fromMaybe (pure []) do
          rs <- tableHead
          pure $
            children inner `binding` do
              "head:rows" ## tableRows rs
      "table:bodies" ## tableBodies
  where
    (groups, props) = foldr go ([], []) rows
      where
        go (ColumnPropsRow p) ~(l, r) = (l, p : r)
        go (StandardRow cs) ~(l, r)
          | g : gs <- l = ((cs : g) : gs, r)
          | [] <- l = ([cs] : l, r)
        go RuleRow ~(l, r) = ([] : l, r)

    (tableHead, bodies) = case groups of
      [] -> (Nothing, [])
      [b] -> (Nothing, [b])
      h : b -> (Just h, b)

    tableBodies :: Expansion tag m elm
    tableBodies inner =
      mergeLists $
        join <$> forM bodies \body ->
          children inner `binding` do
            "body:rows" ## tableRows body

    tableRows :: [[TableCell]] -> Expansion tag m obj
    tableRows rs inner =
      join <$> forM rs \cells ->
        children inner
          `binding` do
            "row:cells" ## \inner' ->
              join <$> forM (zip cells alignment) \(row, alig) ->
                children @obj inner'
                  `binding` do
                    "cell:content" ## const $ expandOrgObjects bk row
                  `bindingText` for_ alig \a ->
                    "cell:alignment" ## pure case a of
                      AlignLeft -> "left"
                      AlignRight -> "right"
                      AlignCenter -> "center"

    alignment =
      (++ repeat Nothing) $
        fromMaybe [] $
          listToMaybe
            props

plainList ::
  forall tag m obj elm.
  BackendC tag m obj elm =>
  ExportBackend tag m obj elm ->
  ListType ->
  [ListItem] ->
  Ondim tag m [elm]
plainList bk@(ExportBackend {..}) kind items =
  callExpansion "org:element:plain-list" (pure nullEl)
    `binding` do
      "list-items" ## listItems
      case kind of
        Ordered OrderedNum -> switchCases "ordered-num"
        Ordered OrderedAlpha -> switchCases "ordered-alpha"
        Descriptive -> switchCases "descriptive"
        Unordered _ -> switchCases "unordered"
    `bindingText` case kind of
      Unordered b ->
        "bullet" ## pure (one b)
      _ -> mempty
  where
    listItems :: Expansion tag m elm
    listItems inner =
      mergeLists $
        join <$> forM items \(ListItem _ i cbox t c) ->
          children inner
            `bindingText` do
              "counter-set" ## pure $ maybe "" show i
              "checkbox" ## pure $ maybe "" checkbox cbox
            `binding` do
              "descriptive-tag" ## const $ expandOrgObjects bk t
            `binding` do
              "list-item-content" ## const $ doPlainOrPara c
      where
        doPlainOrPara :: [OrgElement] -> Ondim tag m [elm]
        doPlainOrPara [Paragraph _ objs] = plainObjsToEls <$> expandOrgObjects bk objs
        doPlainOrPara els = expandOrgElements bk els

        _start = join $ flip viaNonEmpty items \(ListItem _ i _ _ _ :| _) -> i

        -- adjFstF :: Filter tag ElementNode tag
        -- adjFstF = (map go <$>)
        --   where
        --     go (P.OrderedList (n, y, z) b) = P.OrderedList (fromMaybe n start, y, z) b
        --     go b = b

        checkbox :: Checkbox -> Text
        checkbox (BoolBox True) = "true"
        checkbox (BoolBox False) = "false"
        checkbox PartialBox = "partial"

srcOrExample ::
  forall tag m obj elm.
  BackendC tag m obj elm =>
  ExportBackend tag m obj elm ->
  Text ->
  AffKeywords ->
  Text ->
  [SrcLine] ->
  Ondim tag m [elm]
srcOrExample (ExportBackend {..}) name aff lang lins =
  callExpansion name (pure nullEl)
    `binding` ("src-lines" ## runLines)
    `bindingText` do
      "content" ## pure $ T.intercalate "\n" (srcLineContent <$> lins)
  where
    runLines :: Expansion tag m obj
    runLines inner = do
      cP <- contentPretty
      intercalate (plain "\n")
        <$> mapM (`lineExps` inner) (zip lins cP)

    contentPretty =
      let code = T.intercalate "\n" (srcLineContent <$> lins)
<<<<<<< HEAD
       in (++ repeat Nothing) . sequence <$> srcPretty aff lang code
=======
       in sequence <$> srcPretty aff lang code
>>>>>>> 6956b0cf

    bPretty p = whenJust p \inls -> "content-pretty" ## const $ pure inls

    lineExps (SrcLine c, pretty) inner =
      switch "plain" inner
        `bindingText` do
          "content" ## pure c
        `binding` bPretty pretty
    lineExps (RefLine i ref c, pretty) inner =
      switch "ref" inner
        `bindingText` do
          "ref" ## pure ref
          "id" ## pure i
          "content" ## pure c
        `binding` bPretty pretty

timestamp ::
  forall tag m obj elm.
  BackendC tag m obj elm =>
  ExportBackend tag m obj elm ->
  TimestampData ->
  Ondim tag m [obj]
timestamp (ExportBackend {..}) ts =
  callExpansion "org:object:timestamp" (pure nullObj)
    `binding` case ts of
      TimestampData a (dateToDay -> d, fmap toTime -> t, r, w) -> do
        dtExps d t r w
        switchCases (active a <> "-single")
      TimestampRange
        a
        (dateToDay -> d1, fmap toTime -> t1, r1, w1)
        (dateToDay -> d2, fmap toTime -> t2, r2, w2) -> do
          "from" ## \x -> children x `binding` dtExps d1 t1 r1 w1
          "to" ## \x -> children x `binding` dtExps d2 t2 r2 w2
          switchCases @obj (active a <> "-range")
  where
    dtExps d t r w = do
      "repeater"
        ## justOrIgnore r \r' x -> children x `bindingText` tsMark r'
      "warning-period"
        ## justOrIgnore w \w' x -> children x `bindingText` tsMark w'
      "ts-date" ## tsDate d
      "ts-time" ## tsTime t

    active True = "active"
    active False = "inactive"

    tsMark :: TimestampMark -> MapSyntax Text (Ondim tag m Text)
    tsMark (_, v, c) = do
      "value" ## pure $ show v
      "unit" ## pure $ one c

    dateToDay (y, m, d, _) = fromGregorian (toInteger y) m d
    toTime (h, m) = TimeOfDay h m 0

    tsDate :: Day -> Expansion tag m obj
    tsDate day input' = do
      input <- input'
      let format = toString $ stringify input
          locale = defaultTimeLocale -- TODO
      pure . plain . toText $ formatTime locale format day

    tsTime :: Maybe TimeOfDay -> Expansion tag m obj
    tsTime time input' = do
      input <- input'
      let format = toString $ stringify input
          locale = defaultTimeLocale -- TODO
      maybe (pure []) (pure . plain . toText . formatTime locale format) time<|MERGE_RESOLUTION|>--- conflicted
+++ resolved
@@ -26,6 +26,7 @@
 import Paths_org_exporters (getDataDir)
 import Relude.Extra (insert, lookup, toPairs)
 import System.FilePath (isRelative, takeExtension, (-<.>), (</>))
+import qualified Data.List as L
 
 type ExporterMonad m = StateT ExporterState m
 
@@ -55,7 +56,9 @@
     mergeLists :: Filter tag m elm,
     hN :: Int -> Expansion tag m elm,
     plainObjsToEls :: [obj] -> [elm],
-    stringify :: obj -> Text
+    stringify :: obj -> Text,
+    srcExpansionType :: Text,
+    srcExpansion :: Text -> Ondim tag m [elm]
   }
 
 templateDir :: IO FilePath
@@ -141,25 +144,6 @@
     Monad m
   )
 
-<<<<<<< HEAD
-=======
-data ExportBackend tag obj elm = ExportBackend
-  { nullObj :: obj,
-    plain :: Text -> [obj],
-    softbreak :: [obj],
-    exportSnippet :: Text -> Text -> [obj],
-    nullEl :: elm,
-    srcPretty :: Affiliated -> Text -> Text -> OndimMonad tag (Maybe [[obj]]),
-    rawBlock :: Text -> Text -> [elm],
-    mergeLists :: Filter tag (elm),
-    hN :: Int -> Expansion tag (elm),
-    plainObjsToEls :: [obj] -> [elm],
-    stringify :: obj -> Text,
-    srcExpansionType :: Text,
-    srcExpansion :: Text -> Ondim tag [elm]
-  }
-
->>>>>>> 6956b0cf
 expandOrgObjects ::
   BackendC tag m obj elm =>
   ExportBackend tag m obj elm ->
@@ -366,18 +350,13 @@
           `bindingAff` aff
           `bindingText` do
             "content" ## pure $ T.intercalate "\n" (srcLineContent <$> c)
-<<<<<<< HEAD
+      (SrcBlock _ lang _ props c)
+        | lang == srcExpansionType,
+          Just "t" == L.lookup "expand" props ->
+            srcExpansion $
+              T.intercalate "\n" (srcLineContent <$> c)
       (SrcBlock aff lang switches _ c) ->
         srcOrExample bk "org:element:src-block" aff lang c
-=======
-      (SrcBlock _ lang _ k c)
-        | lang == srcExpansionType,
-          Just "t" == L.lookup "expand" k ->
-            srcExpansion $
-              T.intercalate "\n" (srcLineContent <$> c)
-      (SrcBlock aff lang i _ c) ->
-        srcOrExample bk "org:element:src-block" aff lang i c
->>>>>>> 6956b0cf
           `bindingAff` aff
           `bindingText` do
             "language" ## pure lang
@@ -642,11 +621,7 @@
 
     contentPretty =
       let code = T.intercalate "\n" (srcLineContent <$> lins)
-<<<<<<< HEAD
        in (++ repeat Nothing) . sequence <$> srcPretty aff lang code
-=======
-       in sequence <$> srcPretty aff lang code
->>>>>>> 6956b0cf
 
     bPretty p = whenJust p \inls -> "content-pretty" ## const $ pure inls
 
